stages:
  - review

gemini_cli_code_review:
  stage: review
  
  # Use the official Gemini CLI sandbox image
  image: us-docker.pkg.dev/gemini-code-dev/gemini-cli/sandbox:0.1.11

  script:
    - echo "Starting the Gemini CLI job..."
    
    - |
      echo "Using API KEY Authentication"
      if [ -z "$GEMINI_API_KEY" ]; then
        echo "Error: The 'GEMINI_API_KEY' CI/CD variable is not set."
        echo "Please configure it in your project's Settings > CI/CD > Variables."
        exit 1
      fi
      
<<<<<<< HEAD
    - |
      echo "Installing MCP server dependencies..."
      npm install
=======
      echo "Debugging GitLab CI variables:"
      echo "CI_MERGE_REQUEST_PROJECT_URL: ${CI_MERGE_REQUEST_PROJECT_URL}"
      echo "CI_MERGE_REQUEST_IID: ${CI_MERGE_REQUEST_IID}"
      echo "CI_PROJECT_ID: ${CI_PROJECT_ID}"
      echo "CI_PROJECT_PATH: ${CI_PROJECT_PATH}"
      
      echo "Testing MCP server startup..."
      if [ -f "/workspace/gitlab-mcp-server.js" ]; then
        echo "MCP server file found, testing startup..."
        timeout 5 node /workspace/gitlab-mcp-server.js --version 2>/dev/null || echo "MCP server test completed"
      else
        echo "❌ MCP server file not found at /workspace/gitlab-mcp-server.js"
        exit 1
      fi
>>>>>>> f49bc22b
      
    - |
      echo "Writing Gemini CLI settings with enhanced MCP server..."
      mkdir -p "$HOME/.gemini"
      cat <<EOF > "$HOME/.gemini/settings.json"
      {
        "coreTools": ["LSTool", "ReadFileTool", "GrepTool", "GlobTool", "ReadManyFilesTool"],
        "mcpServers": {
          "gitlab": {
            "command": "node",
            "args": ["${CI_PROJECT_DIR}/gitlab-mcp-server.js"],
            "env": {
              "GITLAB_PERSONAL_ACCESS_TOKEN": "${CI_JOB_TOKEN}",
              "GITLAB_API_URL": "https://hs2git.ab-games.com/api/v4"
            },
            "timeout": 5000,
            "includeTools": [
              "discussion_add_note", 
              "discussion_list",
              "get_merge_request_changes",
              "get_merge_request_commits",
              "get_merge_request_participants",
              "get_merge_request",
              "get_file_contents",
              "list_merge_request_diffs",
              "list_merge_requests",
              "create_or_update_file",
              "create_merge_request",
              "get_issue",
              "get_pipeline_jobs",
              "get_merge_request_pipelines",
              "get_pipeline",
              "list_pipelines",
              "get_job_log",
              "retry_pipeline",
              "cancel_pipeline",
              "trigger_pipeline"
            ]
          }
        }
      }
      EOF
      
    - |
      echo "Debugging GitLab CI variables:"
      echo "CI_PROJECT_PATH: ${CI_PROJECT_PATH}"
      echo "CI_PROJECT_ID: ${CI_PROJECT_ID}"
      echo "CI_MERGE_REQUEST_IID: ${CI_MERGE_REQUEST_IID}"
      echo "CI_MERGE_REQUEST_PROJECT_URL: ${CI_MERGE_REQUEST_PROJECT_URL}"
      
    - |
      echo "Performing Code Review with Gemini"
      # This runs in "yolo mode" because the pipeline runs non-interactively
      gemini --yolo <<EOF
        You are reviewing merge request ${CI_MERGE_REQUEST_IID} in GitLab project "${CI_PROJECT_PATH}" (ID: ${CI_PROJECT_ID}).
        
        Please:
        1. Use get_merge_request with project_id="${CI_PROJECT_PATH}" and merge_request_iid="${CI_MERGE_REQUEST_IID}" to get MR details
        2. Use get_merge_request_changes to see what files were changed
        3. Use get_merge_request_commits to see the commits
        4. Use discussion_list to see existing comments (to avoid duplicates)
        5. Then use discussion_add_note to post your review comments
        
        Provide a thorough code review with:
        - A concise summary of the proposed changes
        - A prioritized list of suggestions with specific code references
        - Consider any existing comments or discussions
      EOF
      
    - |
      echo "Run at $(date)" > ai_review_report.md

  rules:
    - if: $CI_PIPELINE_SOURCE == 'merge_request_event'
    
  artifacts:
    when: always
    paths: [ai_review_report.md]
    
  allow_failure: true<|MERGE_RESOLUTION|>--- conflicted
+++ resolved
@@ -18,11 +18,6 @@
         exit 1
       fi
       
-<<<<<<< HEAD
-    - |
-      echo "Installing MCP server dependencies..."
-      npm install
-=======
       echo "Debugging GitLab CI variables:"
       echo "CI_MERGE_REQUEST_PROJECT_URL: ${CI_MERGE_REQUEST_PROJECT_URL}"
       echo "CI_MERGE_REQUEST_IID: ${CI_MERGE_REQUEST_IID}"
@@ -37,7 +32,6 @@
         echo "❌ MCP server file not found at /workspace/gitlab-mcp-server.js"
         exit 1
       fi
->>>>>>> f49bc22b
       
     - |
       echo "Writing Gemini CLI settings with enhanced MCP server..."
